import { Request, Response } from "express";
import { checkTeamCredits } from "../../../src/services/billing/credit_billing";
import { authenticateUser } from "../auth";
import { RateLimiterMode } from "../../../src/types";
import { addScrapeJob } from "../../../src/services/queue-jobs";
import { isUrlBlocked } from "../../../src/scraper/WebScraper/utils/blocklist";
import { validateIdempotencyKey } from "../../../src/services/idempotency/validate";
import { createIdempotencyKey } from "../../../src/services/idempotency/create";
import {
  defaultCrawlPageOptions,
  defaultCrawlerOptions,
  defaultOrigin,
} from "../../../src/lib/default-values";
import { v4 as uuidv4 } from "uuid";
import { logger } from "../../../src/lib/logger";
import {
  addCrawlJob,
  addCrawlJobs,
  crawlToCrawler,
  finishCrawlKickoff,
  lockURL,
  lockURLs,
  saveCrawl,
  StoredCrawl,
} from "../../../src/lib/crawl-redis";
import { redisEvictConnection } from "../../../src/services/redis";
import { checkAndUpdateURL } from "../../../src/lib/validateUrl";
import * as Sentry from "@sentry/node";
import { getJobPriority } from "../../lib/job-priority";
import { fromLegacyScrapeOptions, url as urlSchema } from "../v1/types";
import { ZodError } from "zod";
import { BLOCKLISTED_URL_MESSAGE } from "../../lib/strings";
import { fromV0ScrapeOptions } from "../v2/types";

export async function crawlController(req: Request, res: Response) {
  try {
    const auth = await authenticateUser(req, res, RateLimiterMode.Crawl);
    if (!auth.success) {
      return res.status(auth.status).json({ error: auth.error });
    }

    const { team_id, chunk } = auth;

    if (chunk?.flags?.forceZDR) {
      return res.status(400).json({ error: "Your team has zero data retention enabled. This is not supported on the v0 API. Please update your code to use the v1 API." });
    }

    const id = uuidv4();

    redisEvictConnection.sadd("teams_using_v0", team_id)
      .catch(error => logger.error("Failed to add team to teams_using_v0", { error, team_id }));
    
    redisEvictConnection.sadd("teams_using_v0:" + team_id, "crawl:" + id)
      .catch(error => logger.error("Failed to add team to teams_using_v0 (2)", { error, team_id }));

    if (req.headers["x-idempotency-key"]) {
      const isIdempotencyValid = await validateIdempotencyKey(req);
      if (!isIdempotencyValid) {
        return res.status(409).json({ error: "Idempotency key already used" });
      }
      try {
        createIdempotencyKey(req);
      } catch (error) {
        logger.error(error);
        return res.status(500).json({ error: error.message });
      }
    }

    const crawlerOptions = {
      ...defaultCrawlerOptions,
      ...req.body.crawlerOptions,
    };
    const pageOptions = { ...defaultCrawlPageOptions, ...req.body.pageOptions };

    if (Array.isArray(crawlerOptions.includes)) {
      for (const x of crawlerOptions.includes) {
        try {
          new RegExp(x);
        } catch (e) {
          return res.status(400).json({ error: e.message });
        }
      }
    }

    if (Array.isArray(crawlerOptions.excludes)) {
      for (const x of crawlerOptions.excludes) {
        try {
          new RegExp(x);
        } catch (e) {
          return res.status(400).json({ error: e.message });
        }
      }
    }

    const limitCheck = req.body?.crawlerOptions?.limit ?? 1;
    const {
      success: creditsCheckSuccess,
      message: creditsCheckMessage,
      remainingCredits,
    } = await checkTeamCredits(chunk, team_id, limitCheck);

    if (!creditsCheckSuccess) {
      return res.status(402).json({
        error:
          "Insufficient credits. You may be requesting with a higher limit than the amount of credits you have left. If not, upgrade your plan at https://firecrawl.dev/pricing or contact us at help@firecrawl.com",
      });
    }

    // TODO: need to do this to v1
    crawlerOptions.limit = Math.min(remainingCredits, crawlerOptions.limit);

    let url = urlSchema.parse(req.body.url);
    if (!url) {
      return res.status(400).json({ error: "Url is required" });
    }
    if (typeof url !== "string") {
      return res.status(400).json({ error: "URL must be a string" });
    }
    try {
      url = checkAndUpdateURL(url).url;
    } catch (e) {
      return res
        .status(e instanceof Error && e.message === "Invalid URL" ? 400 : 500)
        .json({ error: e.message ?? e });
    }

    if (isUrlBlocked(url, auth.chunk?.flags ?? null)) {
      return res.status(403).json({
        error: BLOCKLISTED_URL_MESSAGE,
      });
    }

    // if (mode === "single_urls" && !url.includes(",")) { // NOTE: do we need this?
    //   try {
    //     const a = new WebScraperDataProvider();
    //     await a.setOptions({
    //       jobId: uuidv4(),
    //       mode: "single_urls",
    //       urls: [url],
    //       crawlerOptions: { ...crawlerOptions, returnOnlyUrls: true },
    //       pageOptions: pageOptions,
    //     });

    //     const docs = await a.getDocuments(false, (progress) => {
    //       job.updateProgress({
    //         current: progress.current,
    //         total: progress.total,
    //         current_step: "SCRAPING",
    //         current_url: progress.currentDocumentUrl,
    //       });
    //     });
    //     return res.json({
    //       success: true,
    //       documents: docs,
    //     });
    //   } catch (error) {
    //     logger.error(error);
    //     return res.status(500).json({ error: error.message });
    //   }
    // }

<<<<<<< HEAD
    await logCrawl(id, team_id);

    const { scrapeOptions, internalOptions } = fromV0ScrapeOptions(
=======
    const { scrapeOptions, internalOptions } = fromLegacyScrapeOptions(
>>>>>>> 6e59bbd2
      pageOptions,
      undefined,
      undefined,
      team_id
    );
    internalOptions.disableSmartWaitCache = true; // NOTE: smart wait disabled for crawls to ensure contentful scrape, speed does not matter
    internalOptions.saveScrapeResultToGCS = process.env.GCS_FIRE_ENGINE_BUCKET_NAME ? true : false;
    delete (scrapeOptions as any).timeout;

    const sc: StoredCrawl = {
      originUrl: url,
      crawlerOptions,
      scrapeOptions,
      internalOptions,
      team_id,
      createdAt: Date.now(),
    };

    const crawler = crawlToCrawler(id, sc, auth.chunk?.flags ?? null);

    try {
      sc.robots = await crawler.getRobotsTxt();
    } catch (_) {}

    await saveCrawl(id, sc);

    await finishCrawlKickoff(id);

    const sitemap = sc.crawlerOptions.ignoreSitemap
      ? 0
      : await crawler.tryGetSitemap(async (urls) => {
          if (urls.length === 0) return;

          let jobPriority = await getJobPriority({
            team_id,
            basePriority: 21,
          });
          const jobs = urls.map((url) => {
            const uuid = uuidv4();
            return {
              name: uuid,
              data: {
                url,
                mode: "single_urls" as const,
                crawlerOptions,
                scrapeOptions,
                internalOptions,
                team_id,
                origin: req.body.origin ?? defaultOrigin,
                integration: req.body.integration,
                crawl_id: id,
                sitemapped: true,
                zeroDataRetention: false, // not supported on v0
              },
              opts: {
                jobId: uuid,
                priority: jobPriority,
              },
            };
          });

          await lockURLs(
            id,
            sc,
            jobs.map((x) => x.data.url),
            logger,
          );
          await addCrawlJobs(
            id,
            jobs.map((x) => x.opts.jobId),
            logger,
          );
          for (const job of jobs) {
            // add with sentry instrumentation
            await addScrapeJob(job.data, {}, job.opts.jobId);
          }
        });

    if (sitemap === 0) {
      await lockURL(id, sc, url);

      // Not needed, first one should be 15.
      // const jobPriority = await getJobPriority({team_id, basePriority: 10})

      const jobId = uuidv4();
      await addScrapeJob(
        {
          url,
          mode: "single_urls",
          crawlerOptions,
          scrapeOptions,
          internalOptions,
          team_id,
          origin: req.body.origin ?? defaultOrigin,
          integration: req.body.integration,
          crawl_id: id,
          zeroDataRetention: false, // not supported on v0
        },
        {
          priority: 15, // prioritize request 0 of crawl jobs same as scrape jobs
        },
        jobId,
      );
      await addCrawlJob(id, jobId, logger);
    }

    res.json({ jobId: id });
  } catch (error) {
    Sentry.captureException(error);
    logger.error(error);
    return res.status(500).json({
      error: error instanceof ZodError ? "Invalid URL" : error.message,
    });
  }
}<|MERGE_RESOLUTION|>--- conflicted
+++ resolved
@@ -159,13 +159,7 @@
     //   }
     // }
 
-<<<<<<< HEAD
-    await logCrawl(id, team_id);
-
     const { scrapeOptions, internalOptions } = fromV0ScrapeOptions(
-=======
-    const { scrapeOptions, internalOptions } = fromLegacyScrapeOptions(
->>>>>>> 6e59bbd2
       pageOptions,
       undefined,
       undefined,
