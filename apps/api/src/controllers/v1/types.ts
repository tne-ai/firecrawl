--- conflicted
+++ resolved
@@ -514,6 +514,13 @@
   };
 }
 
+
+
+export interface MapDocument {
+  url: string;
+  title?: string;
+  description?: string;
+}   
 export function fromLegacyScrapeOptions(pageOptions: PageOptions, extractorOptions: ExtractorOptions | undefined, timeout: number | undefined): { scrapeOptions: ScrapeOptions, internalOptions: InternalOptions } {
   return {
     scrapeOptions: scrapeOptions.parse({
@@ -579,20 +586,7 @@
       pageStatusCode: document.metadata.statusCode,
       screenshot: document.screenshot,
     },
-<<<<<<< HEAD
-  };
-}
-
-
-
-export interface MapDocument {
-  url: string;
-  title?: string;
-  description?: string;
-}   
-=======
     actions: document.actions ,
     warning: document.warning,
   }
-}
->>>>>>> 9f8b8c19
+}